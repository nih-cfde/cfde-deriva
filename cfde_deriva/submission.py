--- conflicted
+++ resolved
@@ -19,20 +19,14 @@
 from bdbag import bdbag_api
 from bdbag.bdbagit import BagError, BagValidationError
 import frictionless
-<<<<<<< HEAD
-from deriva.core import DerivaServer, get_credential, DEFAULT_SESSION_CONFIG, init_logging, urlquote
+
+from deriva.core import DerivaServer, get_credential, init_logging, urlquote
 
 from . import exception, tableschema
 from .registry import Registry, WebauthnUser, WebauthnAttribute, nochange, terms
-from .datapackage import CfdeDataPackage, portal_schema_json, sql_literal
+from .datapackage import CfdeDataPackage, portal_schema_json, sql_literal, make_session_config
 from .cfde_login import get_archive_headers_map
-=======
-from deriva.core import DerivaServer, get_credential, init_logging
-
-from . import exception, tableschema
-from .registry import Registry, WebauthnUser, WebauthnAttribute, nochange, terms
-from .datapackage import CfdeDataPackage, portal_schema_json, make_session_config
->>>>>>> e67236ba
+
 
 logger = logging.getLogger(__name__)
 
@@ -664,7 +658,6 @@
             submitted_dp.sqlite_import_data_files(conn, onconflict='skip', table_error_callback=table_error_callback, progress=progress)
 
     @classmethod
-<<<<<<< HEAD
     def transitional_etl_dcc_table(cls, content_path, sqlite_filename, submitting_dcc):
         """Apply transitional ETL if needed to prepare dcc table"""
         packagefile = cls.datapackage_name_from_path(content_path)
@@ -722,10 +715,7 @@
                 ))
 
     @classmethod
-    def prepare_sqlite_derived_data(cls, sqlite_filename):
-=======
     def prepare_sqlite_derived_data(cls, sqlite_filename, progress=None):
->>>>>>> e67236ba
         """Prepare derived content via SQL queries in the C2M2 portal model.
 
         This method will clear and recompute the derived results
