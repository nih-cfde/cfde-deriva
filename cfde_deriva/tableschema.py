#!/usr/bin/python3

"""Translate basic Frictionless Table-Schema table definitions to Deriva."""

import os
import sys
import json
import hashlib
import base64
import logging
import requests

from deriva.core import tag, AttrDict, init_logging
from deriva.core.ermrest_model import builtin_types, Table, Column, Key, ForeignKey

logger = logging.getLogger(__name__)

if 'source_definitions' not in tag:
    # monkey-patch this newer annotation key until it appears in deriva-py
    tag['source_definitions'] = 'tag:isrd.isi.edu,2019:source-definitions'
if 'history_capture' not in tag:
    tag['history_capture'] = 'tag:isrd.isi.edu,2020:history-capture'

# some useful authentication IDs to use in preparing ACLs...
authn_id = AttrDict({
    # CFDE roles
    "cfde_portal_admin": "https://auth.globus.org/5f742b05-9210-11e9-aa27-0e4b2da78b7a",
    "cfde_portal_curator": "https://auth.globus.org/b5ff40d0-9210-11e9-aa1a-0a294aef5614",
    "cfde_portal_writer": "https://auth.globus.org/e8d6b111-9210-11e9-aa1a-0a294aef5614",
    "cfde_portal_creator": "https://auth.globus.org/f4c5c479-a8bf-11e9-a6e2-0a075bc69d14",
    "cfde_portal_reader": "https://auth.globus.org/1f8a9ec5-9211-11e9-bc6f-0aaa2b1d1516",
    "cfde_portal_reviewer": "https://auth.globus.org/1f8a9ec5-9211-11e9-bc6f-0aaa2b1d1516",
    "cfde_infrastructure_ops": "https://auth.globus.org/7116589f-3a72-11eb-86d2-0aa357bce76b",
    "cfde_submission_pipeline": "https://auth.globus.org/1fd07875-3f06-11eb-8761-0ece49b2bd8d",
    "cfde_action_provider": "https://auth.globus.org/21017803-059f-4a9b-b64c-051ab7c1d05d",
    "cfde_portal_members": "https://auth.globus.org/96a2546e-fa0f-11eb-be15-b7f12332d0e5",
})

cfde_portal_viewers = {
    authn_id.cfde_portal_admin,
    authn_id.cfde_portal_curator,
    authn_id.cfde_portal_reviewer,
}

def _attrdict_from_strings(*strings):
    new = AttrDict()
    for prefix, term in [ s.split(':') for s in strings ]:
        if prefix not in new:
            new[prefix.replace('-', '_')] = AttrDict()
        if term.replace('-', '_') not in new[prefix.replace('-', '_')]:
            new[prefix.replace('-', '_')][term.replace('-', '_')] = '%s:%s' % (prefix, term)
    return new

# structured access to controlled terms we will use in this code...
terms = _attrdict_from_strings(
    'cfde_registry_grp_role:admin',
    'cfde_registry_grp_role:submitter',
    'cfde_registry_grp_role:review-decider',
    'cfde_registry_grp_role:reviewer',
    'cfde_registry_dp_status:submitted',
    'cfde_registry_dp_status:ops-error',
    'cfde_registry_dp_status:bag-valid',
    'cfde_registry_dp_status:bag-error',
    'cfde_registry_dp_status:check-valid',
    'cfde_registry_dp_status:check-error',
    'cfde_registry_dp_status:content-ready',
    'cfde_registry_dp_status:content-error',
    'cfde_registry_dp_status:rejected',
    'cfde_registry_dp_status:release-pending',
    'cfde_registry_dp_status:obsoleted',
    'cfde_registry_dpt_status:enumerated',
    'cfde_registry_dpt_status:name-error',
    'cfde_registry_dpt_status:data-absent',
    'cfde_registry_dpt_status:check-error',
    'cfde_registry_dpt_status:content-ready',
    'cfde_registry_dpt_status:content-error',
    'cfde_registry_decision:pending',
    'cfde_registry_decision:approved',
    'cfde_registry_decision:approved-hold',
    'cfde_registry_decision:rejected content rejected',
    'cfde_registry_rel_status:planning',
    'cfde_registry_rel_status:pending',
    'cfde_registry_rel_status:content-ready',
    'cfde_registry_rel_status:content-error',
    'cfde_registry_rel_status:rejected',
    'cfde_registry_rel_status:public-release',
    'cfde_registry_rel_status:obsoleted',
    'cfde_registry_rel_status:ops-error',
)

def acls_union(*sources):
    """Produce union of aclsets"""
    acls = {}
    for aclset in sources:
        for aclname, acl in aclset.items():
            existing = set(acls.setdefault(aclname, []))
            # remap built-in authn IDs as a convenience
            additional = { authn_id.get(attr, attr) for attr in acl }
            acls[aclname].extend(additional.difference(existing))
    return acls

def aclbindings_merge(*sources):
    """Produce merge of source acl bindings"""
    bindings = {}
    for bindings in sources:
        for bname, binding in bindings.items():
            if isinstance(binding, dict):
                binding = dict(binding)
                if 'scope_acl' in binding:
                    binding['scope_acl'] = [ authn_id.get(attr, attr) for attr in binding['scope_acl'] ]
            bindings[bname] = binding
    return bindings

def multiplexed_acls_union(*sources):
    """Produce union of multiplexed aclsets"""
    keys = set.union(*[ set(src.keys()) for src in sources ])
    return {
        key: acls_union(*[ src.get(key, {}) for src in sources ])
        for key in keys
    }

def multiplexed_aclbindings_merge(*sources):
    """Produce merge of multiplexed acl bindings"""
    keys = set.union(*[ set(src.keys()) for src in sources ])
    return {
        key: aclbindings_merge(*[ src.get(key, {}) for src in sources ])
        for key in keys
    }

class CatalogConfigurator (object):

    # our baseline policy for everything we operate in CFDE
    catalog_acls = {
        "owner": [ authn_id.cfde_infrastructure_ops ],
        "create": [],
        "select": [],
        "write": [],
        "insert": [],
        "update": [],
        "delete": [],
        "enumerate": [ "*" ],
    }
    schema_acls = {
        "CFDE": { "select": [ authn_id.cfde_portal_admin ] },
        "public": { "select": [] },
    }
    schema_table_acls = {}
    schema_table_aclbindings = {}
    schema_table_column_acls = {}
    schema_table_column_aclbindings = {}

    def __init__(self, catalog=None, registry=None):
        """Construct a configurator
        """
        self.catalog = None
        self.registry = None
        self.set_catalog(catalog, registry)

    def set_catalog(self, catalog, registry=None):
        if self.catalog is catalog and self.registry is registry:
            return
        self.catalog = catalog
        self.registry = registry
        # copy our class-level ACLs which we might mutate!
        self.catalog_acls = acls_union(self.catalog_acls)
        # be careful with owner ACL
        # ermrest will not allow us to drop our ownership!
        try:
            session = catalog.get_authn_session().json()
        except requests.exceptions.HTTPError as e:
            if e.response.status_code == 404:
                logger.warning('We are not authenticated! Proceeding anyway with reduced capability... further problems likely!')
                session = dict(attributes=[])
            else:
                logger.debug('Got unexpected error while retrieving our authn session: %s' % (e,))
                raise
        my_attr_ids = { a['id'] for a in session['attributes'] }
        planned_owner = set(self.catalog_acls['owner'])
        try:
            existing_owner = set(catalog.get('/acl').json()['owner'])
        except requests.exceptions.HTTPError as e:
            if e.response.status_code in (401, 403):
                logger.warning('We are not an owner of the catalog! Proceeding anyway with reduced capability... further problems likely!')
                existing_owner = set()
            else:
                logger.debug('Got unexpected error while retrieving catalog ACLs: %s' % (e,))
                raise
        if not planned_owner.intersection(my_attr_ids):
            # our designed config won't be allowed, so augment it
            # copy our class-level config before mutating!
            self.catalog_acls = dict(self.catalog_acls)
            self.catalog_acls['owner'] = list(self.catalog_acls['owner'])
            self.catalog_acls['owner'].extend(
                # use whatever portion of existing owner ACL would match current client
                existing_owner.intersection(my_attr_ids)
            )

    def apply_acls_to_obj(self, obj, acls, replace):
        newacls = acls if replace else acls_union(obj.acls, acls)
        obj.acls.clear()
        obj.acls.update(newacls)

    def augment_aclbindings(self, obj, bindings):
        return dict(bindings)

    def apply_aclbindings_to_obj(self, obj, bindings, replace):
        newbinds = bindings if replace else aclbiindings_merge(obj.acl_bindings, bindings)
        obj.acl_bindings.clear()
        obj.acl_bindings.update(self.augment_aclbindings(obj, newbinds))

    def get_review_acl(self):
        acl = set(cfde_portal_viewers)
        for record in self.registry.get_groups_by_dcc_role():
            # record is like dict(dcc=dcc_id, role=role_id, groups=[...])
            acl.update({ grp['webauthn_id'] for grp in record['groups'] })
        return sorted(list(acl))

    def apply_chaise_config(self, model):
        model.annotations[tag.chaise_config] = {
            #"navbarBrandText": "CFDE Data Browser",
            "SystemColumnsDisplayCompact": [],
            "SystemColumnsDisplayDetailed": [],
            "disableDefaultExport": True,
            "navbarMenu": {
                "children": [
                    { "name": "My Dashboard", "url": "/dashboard.html" },
                    {
                        "name": "Data Browser",
                        "children": [
                            { "name": "Collection", "url": "/chaise/recordset/#{{$catalog.id}}/CFDE:collection" },
                            { "name": "File", "url": "/chaise/recordset/#{{$catalog.id}}/CFDE:file" },
                            { "name": "Biosample", "url": "/chaise/recordset/#{{$catalog.id}}/CFDE:biosample" },
                            { "name": "Subject", "url": "/chaise/recordset/#{{$catalog.id}}/CFDE:subject" },
                            { "name": "Project", "url": "/chaise/recordset/#{{$catalog.id}}/CFDE:project" },
                            { "name": "Primary DCC Contact", "url": "/chaise/recordset/#{{$catalog.id}}/CFDE:dcc" },
                            {
                                "name": "Vocabulary",
                                "children": [
                                    { "name": "Anatomy", "url": "/chaise/recordset/#{{$catalog.id}}/CFDE:anatomy" },
                                    { "name": "Assay Type", "url": "/chaise/recordset/#{{$catalog.id}}/CFDE:assay_type" },
                                    { "name": "Data Type", "url": "/chaise/recordset/#{{$catalog.id}}/CFDE:data_type" },
                                    { "name": "Disease", "url": "/chaise/recordset/#{{$catalog.id}}/CFDE:disease" },
                                    { "name": "File Format", "url": "/chaise/recordset/#{{$catalog.id}}/CFDE:file_format" },
                                    { "name": "MIME Type", "url": "/chaise/recordset/#{{$catalog.id}}/CFDE:mime_type" },
                                    { "name": "NCBI Taxonomy", "url": "/chaise/recordset/#{{$catalog.id}}/CFDE:ncbi_taxonomy" },
                                    { "name": "Subject Granularity", "url": "/chaise/recordset/#{{$catalog.id}}/CFDE:subject_granularity" },
                                    { "name": "Subject Role", "url": "/chaise/recordset/#{{$catalog.id}}/CFDE:subject_role" },
                                ]
                            },
                            { "name": "ID Namespace", "url": "/chaise/recordset/#{{$catalog.id}}/CFDE:id_namespace" },
                        ]
                    },
                    {
                        "name": "For Submitters",
                        "children": [
                            { "name": "QuickStart Guide", "markdownName": ":span:QuickStart Guide:/span:{.external-link-icon}", "url": "https://github.com/nih-cfde/published-documentation/wiki/Quickstart" },
                            { "name": "cfde-submit Docs", "markdownName": ":span:cfde-submit Docs:/span:{.external-link-icon}", "url": "https://docs.nih-cfde.org/en/latest/cfde-submit/docs/index.html" },
                            { "name": "C2M2 Docs", "markdownName": ":span:C2M2 Docs:/span:{.external-link-icon}", "url": "https://docs.nih-cfde.org/en/latest/c2m2/draft-C2M2_specification/index.html" },
                            {
<<<<<<< HEAD
                                "name": "My Submissions (requires login)",
=======
                                "name": "List All Submissions",
>>>>>>> 18f89903
                                "url": "/chaise/recordset/#registry/CFDE:datapackage",
                                "acls": {
                                    "enable": self.get_review_acl(),
                                }
                            }
                        ]
                    },
                    {
                        "name": "User Help",
                        "children": [
                            { "name": "Portal User Guide", "markdownName": ":span:Portal User Guide:/span:{.external-link-icon}", "url": "https://cfde-published-documentation.readthedocs-hosted.com/en/latest/about/portalguide/" },
                            { "name": "Cohort Building Tutorial", "markdownName": ":span:Cohort Building Tutorial:/span:{.external-link-icon}", "url": "https://training.nih-cfde.org/en/latest/Common-Fund-Tools/CFDE-Portal/" },
                            { "name": "About the CFDE", "markdownName": ":span:About the CFDE:/span:{.external-link-icon}", "url": "https://www.nih-cfde.org/" }
                        ]
                    }
                ]
            }
        }

    def apply_to_model(self, model, replace=True):
        # set custom chaise configuration values
        if replace or tag.chaise_config not in model.annotations:
            self.apply_chaise_config(model)

        # have Chaise display underscores in model element names as whitespace
        model.schemas['CFDE'].display.setdefault(
            "name_style",
            {
                "underline_space": True,
                "title_case": True,
            }
        )
        # turn off clutter of many links in tabular views
        model.schemas['CFDE'].display.setdefault(
            "show_foreign_key_link",
            {
                "compact": False
            }
        )
        # disable default Chaise (heuristic) bdbag export choices
        model.schemas['CFDE'].export_2019 = False

        # allow augmentation of acl bindings whether we apply class-based overrides or not...
        for schema in model.schemas.values():
            for table in schema.tables.values():
                self.apply_aclbindings_to_obj(table, self.augment_aclbindings(table, table.acl_bindings), replace=True)
                for column in table.columns:
                    self.apply_aclbindings_to_obj(column, self.augment_aclbindings(column, column.acl_bindings), replace=True)

        self.apply_acls_to_obj(model, self.catalog_acls, replace=True)
        for sname, acls in self.schema_acls.items():
            try:
                self.apply_acls_to_obj(model.schemas[sname], acls, replace=True)
            except KeyError:
                pass

        for stname, acls in self.schema_table_acls.items():
            sname, tname = stname
            try:
                self.apply_acls_to_obj(model.schemas[sname].tables[tname], acls, replace=replace)
            except KeyError:
                pass

        for stname, binds in self.schema_table_aclbindings.items():
            sname, tname = stname
            try:
                self.apply_aclbindings_to_obj(model.schemas[sname].tables[tname], binds, replace=replace)
            except KeyError:
                pass

        for stcname, acls in self.schema_table_column_acls.items():
            sname, tname, cname = stcname
            try:
                self.apply_acls_to_obj(model.schemas[sname].tables[tname].columns[cname], acls, replace=replace)
            except KeyError:
                pass

        for stcname, binds in self.schema_table_column_aclbindings.items():
            sname, tname, cname = stcname
            try:
                self.apply_aclbindings_to_obj(model.schemas[sname].tables[tname].columns[cname], binds, replace=replace)
            except KeyError:
                pass

class ReleaseConfigurator (CatalogConfigurator):

    # release catalogs allow public read-access on entire CFDE schema
    schema_acls = multiplexed_acls_union(
        CatalogConfigurator.schema_acls,
        {
            "CFDE": { "select": ["*"] },
        }
    )

    def __init__(self, catalog=None, registry=None):
        super(ReleaseConfigurator, self).__init__(catalog, registry)

class ReviewConfigurator (CatalogConfigurator):

    # set consistent ownership for automation
    catalog_acls = acls_union(
        CatalogConfigurator.catalog_acls,
        {
            "owner": [ authn_id.cfde_infrastructure_ops, authn_id.cfde_submission_pipeline ],
        }
    )

    # SEE schema_acls property below!

    def __init__(self, catalog=None, registry=None, submission_id=None):
        super(ReviewConfigurator, self).__init__(catalog, registry)
        self.submission_id = submission_id

    @property
    def schema_acls(self):
        # review catalogs allow CFDE-CC roles to read entire CFDE schema
        acls = multiplexed_acls_union(
            CatalogConfigurator.schema_acls,
            {
                "CFDE": { "select": list(cfde_portal_viewers) },
            }
        )
        if self.registry is not None and self.submission_id is not None:
            metadata = self.registry.get_datapackage(self.submission_id)
            dcc_read_acl = self.registry.get_dcc_acl(metadata['submitting_dcc'], terms.cfde_registry_grp_role.reviewer)
            # review catalogs allow DCC-specific read-access on entire CFDE schema
            acls = multiplexed_acls_union(
                acls,
                {
                    "CFDE": { "select": dcc_read_acl },
                }
            )
        return acls

    def get_review_acl(self):
        # restrict navbar ACL to match our content
        return self.schema_acls["CFDE"]["select"]

    def apply_chaise_config(self, model):
        """Apply custom chaise config for review content by adjusting the standard config"""
        super(ReviewConfigurator, self).apply_chaise_config(model)

        # add custom navbar info
        datapackage = self.registry.get_datapackage(self.submission_id)
        dcc = self.registry.get_dcc(datapackage['submitting_dcc'])[0]

        def registry_chaise_app_page(tname, appname, rid=None):
            url = self.registry._catalog.get_server_uri()
            url= url.replace('/ermrest/catalog/', '/chaise/' + appname + '/#')
            if url[-1] != '/':
                url += '/'
            url += 'CFDE:%s' % (tname,)
            if rid is not None:
                url += '/RID=%s' % (rid,)
            return url

        model.annotations[tag.chaise_config]['navbarMenu']['children'][1].update({
            "name": "Submitted Data Browser",
            "acls": {
                "enable": self.get_review_acl(),
            },
        })
        model.annotations[tag.chaise_config]['navbarMenu']['children'].append({
            "name": "Review Options",
            "acls": {
                "enable": self.get_review_acl(),
            },
            "children": [
                {
                    # header, not linkable
<<<<<<< HEAD
                    "name": "Submission %s" % datapackage['id']
                },
                {
                    "name": "View Summary Page",
                    # we need to fake this since we configure before the review_summary_url is populated
                    "url": "/dcc_review.html?catalogId=%s" % self.catalog.catalog_id
                },
                {
                    "name": "Browse This Datapackage",
                    "url": registry_chaise_app_page('datapackage', 'record', datapackage['RID'])
                },
                {
                    "name": "Approve This Datapackage (requires approver status)",
                    "url": registry_chaise_app_page('datapackage', 'recordedit', datapackage['RID'])
=======
                    #"name": "Submission %s" % datapackage['id'],
                    "name": "For This Submission",
                    "children": [
                        {
                            "name": "View Datapackage Charts",
                            # we need to fake this since we configure before the review_summary_url is populated
                            "url": "/dcc_review.html?catalogId=%s" % self.catalog.catalog_id
                        },
                        {
                            "name": "Browse Datapackage Content",
                            "url": registry_chaise_app_page('datapackage', 'record', datapackage['RID'])
                        },
                        {
                            "name": "Approve Datapackage Content",
                            "url": registry_chaise_app_page('datapackage', 'recordedit', datapackage['RID'])
                        },
                    ]
>>>>>>> 18f89903
                },
                {
                    "name": "List All Submissions",
                    "url": "/chaise/recordset/#registry/CFDE:datapackage"
                },
            ]
        })

class RegistryConfigurator (CatalogConfigurator):

    schema_acls = multiplexed_acls_union(
        CatalogConfigurator.schema_acls,
        {
            # portal admin can adjust most registry content by hand
            # portal curator can see most registry content
            'CFDE': {
                'select': [ "*" ],
                'insert': [ authn_id.cfde_portal_admin ],
                'update': [ authn_id.cfde_portal_admin ],
                'delete': [ authn_id.cfde_portal_admin ]
            }
        }
    )

    def __init__(self, catalog=None, registry=None):
        super(RegistryConfigurator, self).__init__(catalog, registry)

    def augment_aclbindings(self, obj, bindings):
        """Add appropriate scope_acl to ACL bindings in registry that should only apply to certain DCC groups

        This is an interim fix to reduce the scenarios where Chaise
        shows edit controls but the submit button will yield a
        forbidden error.

        """
        result = dict(bindings)
        for bname, bdoc in bindings.items():
            if bdoc is False:
                continue
            # hack: we must coordinate binding names here and in the registry model datapackage JSON
            if bname in {'dcc_group_decider', 'dcc_group_admin'}:
                bdoc['scope_acl'] = self.registry.get_dcc_acl(
                    None,
                    {
                        'dcc_group_decider': terms.cfde_registry_grp_role.review_decider,
                        'dcc_group_admin': terms.cfde_registry_grp_role.admin,
                    }[bname]
                )
        return result

    def apply_chaise_config(self, model):
        """Apply custom chaise config for registry by adjusting the standard config"""
        super(RegistryConfigurator, self).apply_chaise_config(model)

        # custom config for submission listings
        model.annotations[tag.chaise_config]['maxRecordsetRowHeight'] = 350

        # fixup incorrectly generated "Browse All Data" links
        def fixup(*entries):
            for entry in entries:
                if 'url' in entry:
                    entry['url'] = entry['url'].replace('#{{$catalog.id}}/', '#1/')
                elif 'children' in entry:
                    fixup(*entry['children'])

        fixup(model.annotations[tag.chaise_config]['navbarMenu']['children'][1])

        model.annotations[tag.chaise_config]['navbarMenu']['children'].append({
            "name": "Submission System",
            "acls": {
                "enable": self.get_review_acl(),
            },
            "children": [
                { "name": "Submitted datapackages", "url": "/chaise/recordset/#registry/CFDE:datapackage" },
                { "name": "Enrolled DCCs", "url": "/chaise/recordset/#registry/CFDE:dcc" },
                { "name": "Enrolled groups", "url": "/chaise/recordset/#registry/CFDE:group" },
                #{ "name": "Enrolled namespaces", "url": "/chaise/recordset/#registry/CFDE:id_namespace" },
                { "name": "Releases", "url": "/chaise/recordset/#registry/CFDE:release" },
                {
                    "name": "Vocabulary",
                    "children": [
                        { "name": "Datapackage status", "url": "/chaise/recordset/#registry/CFDE:datapackage_status" },
                        { "name": "Table status", "url": "/chaise/recordset/#registry/CFDE:datapackage_table_status" },
                        { "name": "Approval status", "url": "/chaise/recordset/#registry/CFDE:approval_status" },
                        { "name": "Group role", "url": "/chaise/recordset/#registry/CFDE:group_role" },
                        #{ "name": "Namespace role", "url": "/chaise/recordset/#registry/CFDE:id_namespace_role" },
                        { "name": "Release status", "url": "/chaise/recordset/#registry/CFDE:release_status" },
                    ]
                },
            ]
        })

schema_tag = 'tag:isrd.isi.edu,2019:table-schema-leftovers'
resource_tag = 'tag:isrd.isi.edu,2019:table-resource'

# translate table-schema definitions into deriva definitions
schema_name = 'CFDE'

def make_type(type, format):
    """Choose appropriate ERMrest column types..."""
    if type == "string":
        return builtin_types.text
    if type == "datetime":
        return builtin_types.timestamptz
    if type == "date":
        return builtin_types.date
    if type == "integer":
        return builtin_types.int8
    if type == "number":
        return builtin_types.float8
    if type == "boolean":
        return builtin_types.boolean
    if type == "array":
        # assume array is a list of strings for now...
        return builtin_types["text[]"]
    if type == "object":
        # revisit if we need raw JSON support as an option...
        return builtin_types.jsonb
    raise ValueError('no mapping defined yet for type=%s format=%s' % (type, format))

def make_column(tname, cdef, configurator):
    cdef = dict(cdef)
    constraints = cdef.get("constraints", {})
    cdef_name = cdef.pop("name")
    title = cdef.get("title", None)
    nullok = not constraints.pop("required", False)
    default = cdef.pop("default", None)
    description = cdef.pop("description", None)
    annotations = {
        schema_tag: cdef,
    }
    if title is not None:
        annotations[tag.display] = {"name": title}
    pre_annotations = cdef.get("deriva", {})
    for k, t in tag.items():
        if k in pre_annotations:
            annotations[t] = pre_annotations.pop(k)
    acls = acls_union(
        configurator.schema_table_column_acls.get( (schema_name, tname, cdef_name), {} ),
        pre_annotations.pop('acls', {})
    )
    acl_bindings = aclbindings_merge(
        configurator.schema_table_column_aclbindings.get( (schema_name, tname, cdef_name), {} ),
        pre_annotations.pop('acl_bindings', {})
    )
    return Column.define(
        cdef_name,
        make_type(
            cdef.get("type", "string"),
            cdef.get("format", "default"),
        ),
        nullok=nullok,
        default=default,
        comment=description,
        annotations=annotations,
        acls=acls,
        acl_bindings=acl_bindings,
    )

def make_id(*components):
    """Build an identifier that will be OK for ERMrest and Postgres.

    Naively, append as '_'.join(components).

    Fallback to ugly hashing to try to shorten long identifiers.
    """
    expanded = []
    for e in components:
        if isinstance(e, list):
            expanded.extend(e)
        else:
            expanded.append(e)
    result = '_'.join(expanded)
    if len(result.encode('utf8')) <= 63:
        # happy path, use naive name as requested
        return result
    else:
        # we have to shorten this id
        truncate_threshold = 4

        if len(expanded) > (63 // (truncate_threshold + 1)):
            # will be too long even if every elemenent is hashed by helper below
            # so concatenate interior elements and hash as one...
            expanded = [ expanded[0], '_'.join(expanded[1:-2]), expanded[-1] ]

        def helper(e):
            if len(e) <= truncate_threshold:
                # retain short elements
                return e
            else:
                # replace long elements with truncated MD5 hash
                h = hashlib.md5()
                h.update(e.encode('utf8'))
                return base64.b64encode(h.digest()).decode()[0:truncate_threshold]
        truncated = list(expanded)
        for i in range(len(truncated)):
            truncated[-1 - i] = helper(truncated[-1 - i])
            result = '_'.join(truncated)
            if len(result.encode('utf8')) <= 63:
                return result
    raise NotImplementedError('Could not generate valid ID for components "%r"' % expanded)

def make_key(tname, cols):
    return Key.define(
        cols,
        constraint_names=[[ schema_name, make_id(tname, cols, 'key') ]],
    )

def make_fkey(tname, fkdef):
    fkcols = fkdef.pop("fields")
    fkcols = [fkcols] if isinstance(fkcols, str) else fkcols
    reference = fkdef.pop("reference")
    pkschema = reference.pop("resourceSchema", schema_name)
    pktable = reference.pop("resource")
    pktable = tname if pktable == "" else pktable
    to_name = reference.pop("title", None)
    pkcols = reference.pop("fields")
    pkcols = [pkcols] if isinstance(pkcols, str) else pkcols
    constraint_name = fkdef.pop("constraint_name", None)
    if constraint_name is None:
        # don't run this if we don't need it...
        constraint_name = make_id(tname, fkcols, 'fkey')
    if len(constraint_name.encode('utf8')) > 63:
        raise ValueError('Constraint name "%s" too long in %r' % (constraint_name, fkdef))
    def get_action(clause):
        try:
            return {
                'cascade': 'CASCADE',
                'set null': 'SET NULL',
                'set default': 'SET DEFAULT',
                'restrict': 'RESTRICT',
                'no action': 'NO ACTION',
            }[fkdef.pop(clause, 'no action').lower()]
        except KeyError as e:
            raise ValueError('unknown action "%s" for foreign key %s %s clause' % (e, constraint_name, clause))
    on_delete = get_action('on_delete')
    on_update = get_action('on_update')
    pre_annotations = fkdef.get("deriva", {})
    annotations = {
        schema_tag: fkdef,
    }
    if to_name is not None:
        annotations[tag.foreign_key] = {"to_name": to_name}
    for k, t in tag.items():
        if k in pre_annotations and trusted:
            annotations[t] = pre_annotations.pop(k)
    acls = pre_annotations.pop('acls', {})
    acl_bindings = pre_annotations.pop('acl_bindings', {})
    return ForeignKey.define(
        fkcols,
        pkschema,
        pktable,
        pkcols,
        constraint_names=[[ schema_name, constraint_name ]],
        on_delete=on_delete,
        on_update=on_update,
        annotations=annotations,
        acls=acls,
        acl_bindings=acl_bindings,
    )

def make_table(tdef, configurator, trusted=False, history_capture=False, provide_system=None, provide_nid=True):
    if provide_system is None:
        provide_system = not (os.getenv('SKIP_SYSTEM_COLUMNS', 'true').lower() == 'true')
    tname = tdef["name"]
    if provide_system:
        system_columns = Table.system_column_defs()
        # bypass bug in deriva-py producing invalid default constraint name for system key
        #system_keys = Table.system_key_defs()
        system_keys = [ make_key(tname, ['RID']) ]
        # customize the system column templates...
        for col in system_columns:
            cname = col['name']
            col['comment'] = {
                'RID': 'Immutable record identifier (system-generated).',
                'RCT': 'Record creation time (system-generated).',
                'RMT': 'Record last-modification time (system-generated).',
                'RCB': 'Record created by (system-generated).',
                'RMB': 'Record last-modified by (system-generated).',
            }[cname]
            display_names = {
                'RCT': 'Creation Time',
                'RMT': 'Modification Time',
                'RCB': 'Created By',
                'RMB': 'Modified By',
            }
            if cname != 'RID':
                col['annotations'] = {tag.display: {"name": display_names[cname]}}
        system_fkeys = [
            ForeignKey.define(
                [cname], 'public', 'ERMrest_Client', ['ID'],
                constraint_names=[[ schema_name, make_id(tname, cname, 'fkey') ]]
            )
            for cname in ['RCB', 'RMB']
        ]
    else:
        system_columns = []
        system_keys = []
        system_fkeys = []

    if provide_nid:
        system_columns.append(Column.define("nid", builtin_types.serial8, nullok=False, comment="A numeric surrogate key for this record."))
        system_keys.append(make_key(tname, ['nid']))
    tcomment = tdef.get("description")
    tdef_resource = tdef
    tdef = tdef_resource.pop("schema")
    # use a dict to remove duplicate keys e.g. for "nid", "RID", or frictionless primaryKey + unique constraints
    keys = {
        frozenset(kdef["unique_columns"]): kdef
        for kdef in system_keys
    }
    pk = tdef.pop("primaryKey", None)
    if isinstance(pk, str):
        pk = [pk]
    if isinstance(pk, list):
        keys.setdefault(frozenset(pk), make_key(tname, pk))
    tdef_fields = tdef.pop("fields", None)
    for cdef in tdef_fields:
        if cdef.get("constraints", {}).pop("unique", False):
            keys.setdefault(frozenset([cdef["name"]]), make_key(tname, [cdef["name"]]))
    keys = list(keys.values())
    tdef_fkeys = tdef.pop("foreignKeys", [])
    title = tdef_resource.get("title", None)
    annotations = {
        resource_tag: tdef_resource,
        schema_tag: tdef,
    }
    if title is not None:
        annotations[tag.display] = {"name": title}
    pre_annotations = tdef_resource.get("deriva", {})
    for k, t in tag.items():
        if k == 'history_capture':
            annotations[t] = pre_annotations.pop('history_capture', history_capture) if trusted else history_capture
        elif k in pre_annotations and trusted:
            annotations[t] = pre_annotations.pop(k)
    acls = acls_union(
        configurator.schema_table_acls.get( (schema_name, tname), {} ),
        pre_annotations.pop('acls', {})
    )
    acl_bindings = aclbindings_merge(
        configurator.schema_table_aclbindings.get( (schema_name, tname), {} ),
        pre_annotations.pop('acl_bindings', {})
    )
    return Table.define(
        tname,
        column_defs=system_columns + [
            make_column(tname, cdef, configurator)
            for cdef in tdef_fields
            if cdef.get("name") not in { cdef['name'] for cdef in system_columns }
        ],
        key_defs=keys,
        fkey_defs=system_fkeys + [
            make_fkey(tname, fkdef)
            for fkdef in tdef_fkeys
        ],
        comment=tcomment,
        provide_system=False,
        annotations=annotations,
        acls=acls,
        acl_bindings=acl_bindings,
    )

def make_model(tableschema, configurator, trusted=False):
    resources = tableschema.pop('resources')
    rnames = set()
    for r in resources:
        np = (r.get("resourceSchema", schema_name), r["name"])
        if np in rnames:
            raise ValueError('Resource name "%r" appears more than once' % (np,))
        rnames.add(np)

    pre_annotations = tableschema.get("deriva", {})
    provide_system = pre_annotations.pop('provide_system', None) if trusted else False
    provide_nid = pre_annotations.pop('provide_nid', True) if trusted else True
    history_capture = pre_annotations.pop('history_capture', False) if trusted else False
    indexing_preferences = pre_annotations.pop('indexing_preferences', {})
    annotations = {
        schema_tag: tableschema,
    }
    for k, t in tag.items():
        if k == 'history_capture':
            # we handled this above, don't blindly copy it
            continue
        if k in pre_annotations and trusted:
            annotations[t] = pre_annotations.pop(k)

    schemas = {}
    for tdef in resources:
        sname, tname = tdef.pop("resourceSchema", schema_name), tdef["name"]
        if sname not in schemas:
            schemas[sname] = {
                "schema_name": sname,
                "tables": {},
                "acls": configurator.schema_acls.get(schema_name, {}),
            }
            if sname == schema_name and indexing_preferences:
                schemas[sname].update({
                    "annotations": {
                        tag["indexing_preferences"]: indexing_preferences
                    }
                })
        schemas[sname]["tables"][tname] = make_table(tdef, configurator, trusted=trusted, history_capture=history_capture, provide_system=provide_system, provide_nid=provide_nid)
    return {
        "schemas": schemas,
        "annotations": annotations,
        "acls": configurator.catalog_acls,
    }

def main():
    """Translate basic Frictionless Table-Schema table definitions to Deriva.

    - Reads table-schema JSON on standard input
    - Writes deriva schema JSON on standard output

    The output JSON is suitable for POST to an /ermrest/catalog/N/schema
    resource on a fresh, empty catalog.

    Arguments:  [ { 'registry' | 'review' | 'release' } [ 'trusted' ] ]

    Examples:

    python3 -m cfde_deriva.tableschema release trusted < configs/portal/c2m2-level1-portal-model.json
    python3 -m cfde_deriva.tableschema review < configs/portal/c2m2-level1-portal-model.json
    python3 -m cfde_deriva.tableschema registry trusted < configs/registry/cfde-registry-model.json

    Optionally:

    run with SKIP_SYSTEM_COLUMNS=true to suppress generation of ERMrest
    system columns RID,RCT,RCB,RMT,RMB for each table.

"""
    init_logging(logging.INFO)

    if len(sys.argv) < 2:
        raise ValueError('missing required catalog-type argument: registry | review | release')

    configurator = {
        'release': ReleaseConfigurator,
        'review': ReviewConfigurator,
        'registry': RegistryConfigurator,
    }[sys.argv[1]]()

    if len(sys.argv) > 2:
        trusted = sys.argv[2].lower() == 'trusted'
    else:
        trusted = False

    json.dump(make_model(json.load(sys.stdin), configurator, trusted), sys.stdout, indent=2)
    return 0

if __name__ == '__main__':
    exit(main())<|MERGE_RESOLUTION|>--- conflicted
+++ resolved
@@ -257,11 +257,7 @@
                             { "name": "cfde-submit Docs", "markdownName": ":span:cfde-submit Docs:/span:{.external-link-icon}", "url": "https://docs.nih-cfde.org/en/latest/cfde-submit/docs/index.html" },
                             { "name": "C2M2 Docs", "markdownName": ":span:C2M2 Docs:/span:{.external-link-icon}", "url": "https://docs.nih-cfde.org/en/latest/c2m2/draft-C2M2_specification/index.html" },
                             {
-<<<<<<< HEAD
-                                "name": "My Submissions (requires login)",
-=======
-                                "name": "List All Submissions",
->>>>>>> 18f89903
+                                "name": "List All Submissions (requires login)",
                                 "url": "/chaise/recordset/#registry/CFDE:datapackage",
                                 "acls": {
                                     "enable": self.get_review_acl(),
@@ -432,22 +428,6 @@
             "children": [
                 {
                     # header, not linkable
-<<<<<<< HEAD
-                    "name": "Submission %s" % datapackage['id']
-                },
-                {
-                    "name": "View Summary Page",
-                    # we need to fake this since we configure before the review_summary_url is populated
-                    "url": "/dcc_review.html?catalogId=%s" % self.catalog.catalog_id
-                },
-                {
-                    "name": "Browse This Datapackage",
-                    "url": registry_chaise_app_page('datapackage', 'record', datapackage['RID'])
-                },
-                {
-                    "name": "Approve This Datapackage (requires approver status)",
-                    "url": registry_chaise_app_page('datapackage', 'recordedit', datapackage['RID'])
-=======
                     #"name": "Submission %s" % datapackage['id'],
                     "name": "For This Submission",
                     "children": [
@@ -461,11 +441,10 @@
                             "url": registry_chaise_app_page('datapackage', 'record', datapackage['RID'])
                         },
                         {
-                            "name": "Approve Datapackage Content",
+                            "name": "Approve Datapackage Content (requires approver status)",
                             "url": registry_chaise_app_page('datapackage', 'recordedit', datapackage['RID'])
                         },
                     ]
->>>>>>> 18f89903
                 },
                 {
                     "name": "List All Submissions",
