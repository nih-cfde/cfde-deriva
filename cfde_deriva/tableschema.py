#!/usr/bin/python3

"""Translate basic Frictionless Table-Schema table definitions to Deriva."""

import os
import sys
import json
import hashlib
import base64
from deriva.core import tag, AttrDict
from deriva.core.ermrest_model import builtin_types, Table, Column, Key, ForeignKey

if 'source_definitions' not in tag:
    # monkey-patch this newer annotation key until it appears in deriva-py
    tag['source_definitions'] = 'tag:isrd.isi.edu,2019:source-definitions'
if 'history_capture' not in tag:
    tag['history_capture'] = 'tag:isrd.isi.edu,2020:history-capture'

# some useful authentication IDs to use in preparing ACLs...
authn_id = AttrDict({
    # CFDE roles
    "cfde_portal_admin": "https://auth.globus.org/5f742b05-9210-11e9-aa27-0e4b2da78b7a",
    "cfde_portal_curator": "https://auth.globus.org/b5ff40d0-9210-11e9-aa1a-0a294aef5614",
    "cfde_portal_writer": "https://auth.globus.org/e8d6b111-9210-11e9-aa1a-0a294aef5614",
    "cfde_portal_creator": "https://auth.globus.org/f4c5c479-a8bf-11e9-a6e2-0a075bc69d14",
    "cfde_portal_reader": "https://auth.globus.org/1f8a9ec5-9211-11e9-bc6f-0aaa2b1d1516",
    "cfde_portal_reviewer": "TBD: read-only reviewers of unreleased submissions",
    "cfde_infrastructure_ops": "https://auth.globus.org/7116589f-3a72-11eb-86d2-0aa357bce76b",
    "cfde_submission_pipeline": "https://auth.globus.org/1fd07875-3f06-11eb-8761-0ece49b2bd8d",
    "cfde_action_provider": "https://auth.globus.org/21017803-059f-4a9b-b64c-051ab7c1d05d",
})

def acls_union(*sources):
    """Produce union of aclsets"""
    acls = {}
    for aclset in sources:
        for aclname, acl in aclset.items():
            existing = set(acls.setdefault(aclname, []))
            # remap built-in authn IDs as a convenience
            additional = { authn_id.get(attr, attr) for attr in acl }
            acls[aclname].extend(additional.difference(existing))
    return acls

def aclbindings_merge(*sources):
    """Produce merge of source acl bindings"""
    bindings = {}
    for bindings in sources:
        for bname, binding in bindings.items():
            if isinstance(binding, dict):
                binding = dict(binding)
                if 'scope_acl' in binding:
                    binding['scope_acl'] = [ authn_id.get(attr, attr) for attr in binding['scope_acl'] ]
            bindings[bname] = binding
    return bindings

def multiplexed_acls_union(*sources):
    """Produce union of multiplexed aclsets"""
    keys = set.union(*[ set(src.keys()) for src in sources ])
    return {
        key: acls_union(*[ src.get(key, {}) for src in sources ])
        for key in keys
    }

def multiplexed_aclbindings_merge(*sources):
    """Produce merge of multiplexed acl bindings"""
    keys = set.union(*[ set(src.keys()) for src in sources ])
    return {
        key: aclbindings_merge(*[ src.get(key, {}) for src in sources ])
        for key in keys
    }

class CatalogConfigurator (object):

    # our baseline policy for everything we operate in CFDE
    catalog_acls = {
        "owner": [ authn_id.cfde_infrastructure_ops ],
        "create": [],
        "select": [],
        "write": [],
        "insert": [],
        "update": [],
        "delete": [],
        "enumerate": [ "*" ],
    }
    schema_acls = {
        "CFDE": { "select": [ authn_id.cfde_portal_admin ] },
        "public": { "select": [] },
    }
    schema_table_acls = {}
    schema_table_aclbindings = {}
    schema_table_column_acls = {}
    schema_table_column_aclbindings = {}

    def __init__(self, catalog=None):
        """Construct a configurator
        """
        self.catalog = None
        self.set_catalog(catalog)

    def set_catalog(self, catalog):
        if self.catalog is catalog:
            return
        self.catalog = catalog
        # copy our class-level ACLs which we might mutate!
        self.catalog_acls = acls_union(self.catalog_acls)
        # be careful with owner ACL
        # ermrest will not allow us to drop our ownership!
        session = catalog.get_authn_session().json()
        my_attr_ids = { a['id'] for a in session['attributes'] }
        planned_owner = set(self.catalog_acls['owner'])
        existing_owner = set(catalog.get('/acl').json()['owner'])
        if not planned_owner.intersection(my_attr_ids):
            # our designed config won't be allowed, so augment it
            # copy our class-level config before mutating!
            self.catalog_acls = dict(self.catalog_acls)
            self.catalog_acls['owner'] = list(self.catalog_acls['owner'])
            self.catalog_acls['owner'].extend(
                # use whatever portion of existing owner ACL would match current client
                existing_owner.intersection(my_attr_ids)
            )

    def apply_acls_to_obj(self, obj, acls, replace):
        newacls = acls if replace else acls_union(obj.acls, acls)
        obj.acls.clear()
        obj.acls.update(newacls)

    def apply_aclbindings_to_obj(self, obj, bindings, replace):
        newbinds = bindings if replace else aclbiindings_merge(obj.acl_bindings, bindings)
        obj.acl_bindings.clear()
        obj.acl_bindings.update(newbinds)

    def apply_chaise_config(self, model):
        model.annotations[tag.chaise_config] = {
            #"navbarBrandText": "CFDE Data Browser",
            "SystemColumnsDisplayCompact": [],
            "SystemColumnsDisplayDetailed": [],
            "navbarMenu": {
                "children": [
                    {
                        "name": "Browse All Data",
                        "children": [
                            { "name": "Collection", "url": "/chaise/recordset/#%s/CFDE:collection" % self.catalog._catalog_id },
                            { "name": "File", "url": "/chaise/recordset/#%s/CFDE:file" % self.catalog._catalog_id },
                            { "name": "Biosample", "url": "/chaise/recordset/#%s/CFDE:biosample" % self.catalog._catalog_id },
                            { "name": "Subject", "url": "/chaise/recordset/#%s/CFDE:subject" % self.catalog._catalog_id },
                            { "name": "Project", "url": "/chaise/recordset/#%s/CFDE:project" % self.catalog._catalog_id },
                            {
                                "name": "Vocabulary",
                                "children": [
                                    { "name": "Anatomy", "url": "/chaise/recordset/#%s/CFDE:anatomy" % self.catalog._catalog_id },
                                    { "name": "Assay Type", "url": "/chaise/recordset/#%s/CFDE:assay_type" % self.catalog._catalog_id },
                                    { "name": "Data Type", "url": "/chaise/recordset/#%s/CFDE:data_type" % self.catalog._catalog_id },
                                    { "name": "File Format", "url": "/chaise/recordset/#%s/CFDE:file_format" % self.catalog._catalog_id },
                                    { "name": "NCBI Taxonomy", "url": "/chaise/recordset/#%s/CFDE:ncbi_taxonomy" % self.catalog._catalog_id },
                                    { "name": "Subject Granularity", "url": "/chaise/recordset/#%s/CFDE:subject_granularity" % self.catalog._catalog_id },
                                    { "name": "Subject Role", "url": "/chaise/recordset/#%s/CFDE:subject_role" % self.catalog._catalog_id },
                                ]
                            },
                            { "name": "ID Namespace", "url": "/chaise/recordset/#%s/CFDE:id_namespace" % self.catalog._catalog_id },
                        ]
                    },
                    { "name": "Technical Documentation", "markdownName": ":span:Technical Documentation:/span:{.external-link-icon}", "url": "https://cfde-published-documentation.readthedocs-hosted.com/en/latest/" },
                    { "name": "User Guide", "markdownName": ":span:User Guide:/span:{.external-link-icon}", "url": "https://cfde-published-documentation.readthedocs-hosted.com/en/latest/about/portalguide/" },
                    { "name": "About CFDE", "markdownName": ":span:About CFDE:/span:{.external-link-icon}", "url": "https://cfde-published-documentation.readthedocs-hosted.com/en/latest/about/CODEOFCONDUCT/"},
                    { "name": "|" },
<<<<<<< HEAD
                    { "name": "Dashboard", "url": "/dashboard.html", "acls": {
                        "enable": [
                            authn_id.cfde_portal_admin,
                            authn_id.cfde_portal_curator,
                            authn_id.cfde_portal_writer,
                            authn_id.cfde_portal_creator,
                            authn_id.cfde_portal_reader,
                            authn_id.cfde_portal_reviewer,
                            authn_id.cfde_infrastructure_ops,
                            authn_id.cfde_submission_pipeline,
                            authn_id.cfde_action_provider
                        ]}
                    },
                    { "name": "Data Review", "url": "/dcc_review.html", "acls": {
                        "enable": [
                            authn_id.cfde_portal_admin,
                            authn_id.cfde_portal_curator,
                            authn_id.cfde_portal_writer,
                            authn_id.cfde_portal_creator,
                            authn_id.cfde_portal_reader,
                            authn_id.cfde_portal_reviewer,
                            authn_id.cfde_infrastructure_ops,
                            authn_id.cfde_submission_pipeline,
                            authn_id.cfde_action_provider
                        ]}
                        }
=======
                    { "name": "Dashboard", "url": "/dashboard.html" },
                    { "name": "Data Review", "url": "/chaise/recordset/#registry/CFDE:datapackage" }
>>>>>>> 31911ce1
                ]
            }
        }

    def apply_to_model(self, model, replace=True):
        # set custom chaise configuration values
        if replace or tag.chaise_config not in model.annotations:
            self.apply_chaise_config(model)

        def _update(parent, key, d):
            if key not in parent:
                parent[key] = dict()
            parent[key].update(d)

        # have Chaise display underscores in model element names as whitespace
        _update(
            model.schemas['CFDE'].display,
            "name_style",
            {
                "underline_space": True,
                "title_case": True,
            }
        )
        # turn off clutter of many links in tabular views
        _update(
            model.schemas['CFDE'].display,
            "show_foreign_key_link",
            {
                "compact": False
            }
        )

        # prettier display of built-in ERMrest_Client table entries
        if 'public' in model.schemas \
           and 'ERMrest_Client' in model.schemas['public'].tables:
            _update(
                model.table('public', 'ERMrest_Client').table_display,
                'row_name',
                {"row_markdown_pattern": "{{{Full_Name}}} ({{{Display_Name}}})"}
            )

        self.apply_acls_to_obj(model, self.catalog_acls, replace=True)
        for sname, acls in self.schema_acls.items():
            try:
                self.apply_acls_to_obj(model.schemas[sname], acls, replace=True)
            except KeyError:
                pass

        for stname, acls in self.schema_table_acls.items():
            sname, tname = stname
            try:
                self.apply_acls_to_obj(model.schemas[sname].tables[tname], acls, replace=replace)
            except KeyError:
                pass

        for stname, binds in self.schema_table_aclbindings.items():
            sname, tname = stname
            try:
                self.apply_aclbindings_to_obj(model.schemas[sname].tables[tname], binds, replace=replace)
            except KeyError:
                pass

        for stcname, acls in self.schema_table_column_acls.items():
            sname, tname, cname = stcname
            try:
                self.apply_acls_to_obj(model.schemas[sname].tables[tname].columns[cname], acls, replace=replace)
            except KeyError:
                pass

        for stcname, binds in self.schema_table_column_aclbindings.items():
            sname, tname, cname = stcname
            try:
                self.apply_aclbindings_to_obj(model.schemas[sname].tables[tname].columns[cname], binds, replace=replace)
            except KeyError:
                pass

class ReleaseConfigurator (CatalogConfigurator):

    # release catalogs allow public read-access on entire CFDE schema
    schema_acls = multiplexed_acls_union(
        CatalogConfigurator.schema_acls,
        {
            "CFDE": { "select": ["*"] },
        }
    )

    def __init__(self, catalog=None):
        super(ReleaseConfigurator, self).__init__(catalog)

class ReviewConfigurator (CatalogConfigurator):

    # set consistent ownership for automation
    catalog_acls = acls_union(
        CatalogConfigurator.catalog_acls,
        {
            "owner": [ authn_id.cfde_infrastructure_ops, authn_id.cfde_submission_pipeline ],
        }
    )

    # review catalogs allow CFDE-CC roles to read entire CFDE schema
    schema_acls = multiplexed_acls_union(
        CatalogConfigurator.schema_acls,
        {
            "CFDE": { "select": [ authn_id.cfde_portal_curator ] },
        }
    )

    def __init__(self, dcc_read_groups=[], catalog=None, registry=None, submission_id=None):
        super(ReviewConfigurator, self).__init__(catalog)
        self.registry = registry
        self.submission_id = submission_id
        # review catalogs allow DCC-specific read-access on entire CFDE schema
        self.schema_acls = multiplexed_acls_union(
            self.schema_acls,
            {
                "CFDE": { "select": dcc_read_groups },
            }
        )

    def apply_chaise_config(self, model):
        """Apply custom chaise config for review content by adjusting the standard config"""
        super(ReviewConfigurator, self).apply_chaise_config(model)

        # trim off standard navbar content we want to replace
        del model.annotations[tag.chaise_config]['navbarMenu']['children'][-1] # Data Review link...
        del model.annotations[tag.chaise_config]['navbarMenu']['children'][-1] # Dashboard link...

        # add custom navbar info
        datapackage = self.registry.get_datapackage(self.submission_id)
        dcc = self.registry.get_dcc(datapackage['submitting_dcc'])[0]

        def registry_record_page(tname, rid=None):
            url = self.registry._catalog.get_server_uri()
            url= url.replace('/ermrest/catalog/', '/chaise/record/#')
            if url[-1] != '/':
                url += '/'
            url += 'CFDE:%s' % (tname,)
            if rid is not None:
                url += '/RID=%s' % (rid,)
            return url

        model.annotations[tag.chaise_config]['navbarMenu']['children'][0]["name"] = "Review Data"
        model.annotations[tag.chaise_config]['navbarMenu']['children'].append({
            "name": "In-Review Submission",
            "children": [
                {
                    "name": "Content Summary Charts",
                    "url": datapackage["review_summary_url"],
                },
                {
                    "name": "Submission %s" % datapackage['id'],
                    "url": registry_record_page('datapackage', datapackage['RID']),
                },
                {
                    "name": dcc["dcc_name"],
                    "url": registry_record_page('dcc', dcc['RID']),
                },
            ]
        })

class RegistryConfigurator (CatalogConfigurator):

    schema_acls = multiplexed_acls_union(
        CatalogConfigurator.schema_acls,
        {
            # portal admin can adjust most registry content by hand
            # portal curator can see most registry content
            'CFDE': {
                'select': [ "*" ],
                'insert': [ authn_id.cfde_portal_admin ],
                'update': [ authn_id.cfde_portal_admin ],
                'delete': [ authn_id.cfde_portal_admin ]
            }
        }
    )

    schema_table_acls = multiplexed_acls_union(
        CatalogConfigurator.schema_table_acls,
        {
            # make client table visible for provenance presentation...
            ('public', 'ERMrest_Client'): {
                "select": [ "*" ],
                "insert": [ authn_id.cfde_portal_admin, authn_id.cfde_submission_pipeline ],
            },
        }
    )

    schema_table_column_acls = multiplexed_acls_union(
        CatalogConfigurator.schema_table_acls,
        {
            # ... but hide sensitive client table cols
            ('public', 'ERMrest_Client', 'Email'): {
                "select": [ authn_id.cfde_portal_admin, authn_id.cfde_portal_curator ],
                "enumerate": [ authn_id.cfde_portal_admin, authn_id.cfde_portal_curator ],
            },
            ('public', 'ERMrest_Client', 'Client_Object'): {
                "select": [],
                "enumerate": [ authn_id.cfde_submission_pipeline ],
            },
        }
    )

    def __init__(self, catalog=None):
        super(RegistryConfigurator, self).__init__(catalog)

    def apply_chaise_config(self, model):
        """Apply custom chaise config for registry by adjusting the standard config"""
        super(RegistryConfigurator, self).apply_chaise_config(model)

        # custom config for submission listings
        model.annotations[tag.chaise_config]['maxRecordsetRowHeight'] = 350

        # trim off standard navbar content we want to replace
        del model.annotations[tag.chaise_config]['navbarMenu']['children'][-1] # Data Review link...
        del model.annotations[tag.chaise_config]['navbarMenu']['children'][-1] # Dashboard link...

        # fixup incorrectly generated "Browse All Data" links
        def fixup(*entries):
            for entry in entries:
                if 'url' in entry:
                    entry['url'] = entry['url'].replace('#registry/', '#1/')
                elif 'children' in entry:
                    fixup(*entry['children'])

        fixup(model.annotations[tag.chaise_config]['navbarMenu']['children'][0])

        model.annotations[tag.chaise_config]['navbarMenu']['children'].append({
            "name": "Submission System",
            "children": [
                { "name": "Releases", "url": "/chaise/recordset/#registry/CFDE:release" },
                { "name": "Submitted datapackages", "url": "/chaise/recordset/#registry/CFDE:datapackage" },
                { "name": "Enrolled DCCs", "url": "/chaise/recordset/#registry/CFDE:dcc" },
                { "name": "Enrolled groups", "url": "/chaise/recordset/#registry/CFDE:group" },
                #{ "name": "Enrolled namespaces", "url": "/chaise/recordset/#registry/CFDE:id_namespace" },
                {
                    "name": "Vocabulary",
                    "children": [
                        { "name": "Release status", "url": "/chaise/recordset/#registry/CFDE:release_status" },
                        { "name": "Datapackage status", "url": "/chaise/recordset/#registry/CFDE:datapackage_status" },
                        { "name": "Table status", "url": "/chaise/recordset/#registry/CFDE:datapackage_table_status" },
                        { "name": "Approval status", "url": "/chaise/recordset/#registry/CFDE:approval_status" },
                        { "name": "Group role", "url": "/chaise/recordset/#registry/CFDE:group_role" },
                        #{ "name": "Namespace role", "url": "/chaise/recordset/#registry/CFDE:id_namespace_role" },
                    ]
                },
            ]
        })

schema_tag = 'tag:isrd.isi.edu,2019:table-schema-leftovers'
resource_tag = 'tag:isrd.isi.edu,2019:table-resource'

# translate table-schema definitions into deriva definitions
schema_name = 'CFDE'

def make_type(type, format):
    """Choose appropriate ERMrest column types..."""
    if type == "string":
        return builtin_types.text
    if type == "datetime":
        return builtin_types.timestamptz
    if type == "date":
        return builtin_types.date
    if type == "integer":
        return builtin_types.int8
    if type == "number":
        return builtin_types.float8
    if type == "list":
        # assume a list is a list of strings for now...
        return builtin_types["text[]"]
    raise ValueError('no mapping defined yet for type=%s format=%s' % (type, format))

def make_column(tname, cdef, configurator):
    cdef = dict(cdef)
    constraints = cdef.get("constraints", {})
    cdef_name = cdef.pop("name")
    title = cdef.get("title", None)
    nullok = not constraints.pop("required", False)
    default = cdef.pop("default", None)
    description = cdef.pop("description", None)
    annotations = {
        schema_tag: cdef,
    }
    if title is not None:
        annotations[tag.display] = {"name": title}
    pre_annotations = cdef.get("deriva", {})
    for k, t in tag.items():
        if k in pre_annotations:
            annotations[t] = pre_annotations.pop(k)
    acls = acls_union(
        configurator.schema_table_column_acls.get( (schema_name, tname, cdef_name), {} ),
        pre_annotations.pop('acls', {})
    )
    acl_bindings = aclbindings_merge(
        configurator.schema_table_column_aclbindings.get( (schema_name, tname, cdef_name), {} ),
        pre_annotations.pop('acl_bindings', {})
    )
    return Column.define(
        cdef_name,
        make_type(
            cdef.get("type", "string"),
            cdef.get("format", "default"),
        ),
        nullok=nullok,
        default=default,
        comment=description,
        annotations=annotations,
        acls=acls,
        acl_bindings=acl_bindings,
    )

def make_id(*components):
    """Build an identifier that will be OK for ERMrest and Postgres.

    Naively, append as '_'.join(components).

    Fallback to ugly hashing to try to shorten long identifiers.
    """
    expanded = []
    for e in components:
        if isinstance(e, list):
            expanded.extend(e)
        else:
            expanded.append(e)
    result = '_'.join(expanded)
    if len(result.encode('utf8')) <= 63:
        # happy path, use naive name as requested
        return result
    else:
        # we have to shorten this id
        truncate_threshold = 4
        def helper(e):
            if len(e) <= truncate_threshold:
                # retain short elements
                return e
            else:
                # replace long elements with truncated MD5 hash
                h = hashlib.md5()
                h.update(e.encode('utf8'))
                return base64.b64encode(h.digest()).decode()[0:truncate_threshold]
        truncated = list(expanded)
        for i in range(len(truncated)):
            truncated[-1 - i] = helper(truncated[-1 - i])
            result = '_'.join(truncated)
            if len(result.encode('utf8')) <= 63:
                return result
    raise NotImplementedError('Could not generate valid ID for components "%r"' % expanded)

def make_key(tname, cols):
    return Key.define(
        cols,
        constraint_names=[[ schema_name, make_id(tname, cols, 'key') ]],
    )

def make_fkey(tname, fkdef):
    fkcols = fkdef.pop("fields")
    fkcols = [fkcols] if isinstance(fkcols, str) else fkcols
    reference = fkdef.pop("reference")
    pkschema = reference.pop("resourceSchema", schema_name)
    pktable = reference.pop("resource")
    pktable = tname if pktable == "" else pktable
    to_name = reference.pop("title", None)
    pkcols = reference.pop("fields")
    pkcols = [pkcols] if isinstance(pkcols, str) else pkcols
    constraint_name = fkdef.pop("constraint_name", None)
    if constraint_name is None:
        # don't run this if we don't need it...
        constraint_name = make_id(tname, fkcols, 'fkey')
    if len(constraint_name.encode('utf8')) > 63:
        raise ValueError('Constraint name "%s" too long in %r' % (constraint_name, fkdef))
    def get_action(clause):
        try:
            return {
                'cascade': 'CASCADE',
                'set null': 'SET NULL',
                'set default': 'SET DEFAULT',
                'restrict': 'RESTRICT',
                'no action': 'NO ACTION',
            }[fkdef.pop(clause, 'no action').lower()]
        except KeyError as e:
            raise ValueError('unknown action "%s" for foreign key %s %s clause' % (e, constraint_name, clause))
    on_delete = get_action('on_delete')
    on_update = get_action('on_update')
    annotations = {
        schema_tag: fkdef,
    }
    if to_name is not None:
        annotations[tag.foreign_key] = {"to_name": to_name}
    return ForeignKey.define(
        fkcols,
        pkschema,
        pktable,
        pkcols,
        constraint_names=[[ schema_name, constraint_name ]],
        on_delete=on_delete,
        on_update=on_update,
        annotations=annotations
    )

def make_table(tdef, configurator, trusted=False, history_capture=False):
    provide_system = not (os.getenv('SKIP_SYSTEM_COLUMNS', 'false').lower() == 'true')
    tname = tdef["name"]
    if provide_system:
        system_columns = Table.system_column_defs()
        # bypass bug in deriva-py producing invalid default constraint name for system key
        #system_keys = Table.system_key_defs()
        system_keys = [ make_key(tname, ['RID']) ]
        # customize the system column templates...
        for col in system_columns:
            cname = col['name']
            col['comment'] = {
                'RID': 'Immutable record identifier (system-generated).',
                'RCT': 'Record creation time (system-generated).',
                'RMT': 'Record last-modification time (system-generated).',
                'RCB': 'Record created by (system-generated).',
                'RMB': 'Record last-modified by (system-generated).',
            }[cname]
            display_names = {
                'RCT': 'Creation Time',
                'RMT': 'Modification Time',
                'RCB': 'Created By',
                'RMB': 'Modified By',
            }
            if cname != 'RID':
                col['annotations'] = {tag.display: {"name": display_names[cname]}}
        system_fkeys = [
            ForeignKey.define(
                [cname], 'public', 'ERMrest_Client', ['ID'],
                constraint_names=[[ schema_name, make_id(tname, cname, 'fkey') ]]
            )
            for cname in ['RCB', 'RMB']
        ]
    else:
        system_columns = []
        system_keys = []
        system_fkeys = []
    tcomment = tdef.get("description")
    tdef_resource = tdef
    tdef = tdef_resource.pop("schema")
    keys = []
    keysets = set()
    pk = tdef.pop("primaryKey", None)
    if isinstance(pk, str):
        pk = [pk]
    if isinstance(pk, list):
        keys.append(make_key(tname, pk))
        keysets.add(frozenset(pk))
    tdef_fields = tdef.pop("fields", None)
    for cdef in tdef_fields:
        if cdef.get("constraints", {}).pop("unique", False):
            kcols = [cdef["name"]]
            if frozenset(kcols) not in keysets:
                keys.append(make_key(tname, kcols))
                keysets.add(frozenset(kcols))
    tdef_fkeys = tdef.pop("foreignKeys", [])
    title = tdef_resource.get("title", None)
    annotations = {
        resource_tag: tdef_resource,
        schema_tag: tdef,
    }
    if title is not None:
        annotations[tag.display] = {"name": title}
    pre_annotations = tdef_resource.get("deriva", {})
    for k, t in tag.items():
        if k == 'history_capture':
            annotations[t] = pre_annotations.pop('history_capture', history_capture) if trusted else history_capture
        elif k in pre_annotations and trusted:
            annotations[t] = pre_annotations.pop(k)
    acls = acls_union(
        configurator.schema_table_acls.get( (schema_name, tname), {} ),
        pre_annotations.pop('acls', {})
    )
    acl_bindings = aclbindings_merge(
        configurator.schema_table_aclbindings.get( (schema_name, tname), {} ),
        pre_annotations.pop('acl_bindings', {})
    )
    return Table.define(
        tname,
        column_defs=system_columns + [
            make_column(tname, cdef, configurator)
            for cdef in tdef_fields
        ],
        key_defs=system_keys + keys,
        fkey_defs=system_fkeys + [
            make_fkey(tname, fkdef)
            for fkdef in tdef_fkeys
        ],
        comment=tcomment,
        provide_system=False,
        annotations=annotations,
        acls=acls,
        acl_bindings=acl_bindings,
    )

def make_model(tableschema, configurator, trusted=False):
    resources = tableschema.pop('resources')
    rnames = {}
    for r in resources:
        if r["name"] in rnames:
            raise ValueError('Resource name "%s" appears more than once' % (r["name"],))
    pre_annotations = tableschema.get("deriva", {})
    history_capture = pre_annotations.pop('history_capture', False) if trusted else False
    annotations = {
        schema_tag: tableschema,
    }
    for k, t in tag.items():
        if k == 'history_capture':
            # we handled this above, don't blindly copy it
            continue
        if k in pre_annotations and trusted:
            annotations[t] = pre_annotations.pop(k)
    return {
        "schemas": {
            schema_name: {
                "schema_name": schema_name,
                "tables": {
                    tdef["name"]: make_table(tdef, configurator, trusted=trusted, history_capture=history_capture)
                    for tdef in resources
                },
                "acls": configurator.schema_acls.get(schema_name, {}),
            }
        },
        "annotations": annotations,
        "acls": configurator.catalog_acls,
    }

def main():
    """Translate basic Frictionless Table-Schema table definitions to Deriva.

    - Reads table-schema JSON on standard input
    - Writes deriva schema JSON on standard output

    The output JSON is suitable for POST to an /ermrest/catalog/N/schema
    resource on a fresh, empty catalog.

    Arguments:  [ { 'registry' | 'review' | 'release' } [ 'trusted' ] ]

    Examples:

    python3 -m cfde_deriva.tableschema release trusted < configs/portal/c2m2-level1-portal-model.json
    python3 -m cfde_deriva.tableschema review < configs/portal/c2m2-level1-portal-model.json
    python3 -m cfde_deriva.tableschema registry trusted < configs/registry/cfde-registry-model.json

    Optionally:

    run with SKIP_SYSTEM_COLUMNS=true to suppress generation of ERMrest
    system columns RID,RCT,RCB,RMT,RMB for each table.

"""
    if len(sys.argv) < 2:
        raise ValueError('missing required catalog-type argument: registry | review | release')

    configurator = {
        'release': ReleaseConfigurator,
        'review': ReviewConfigurator,
        'registry': RegistryConfigurator,
    }[sys.argv[1]]()

    if len(sys.argv) > 2:
        trusted = sys.argv[2].lower() == 'trusted'
    else:
        trusted = False

    json.dump(make_model(json.load(sys.stdin), configurator, trusted), sys.stdout, indent=2)
    return 0

if __name__ == '__main__':
    exit(main())<|MERGE_RESOLUTION|>--- conflicted
+++ resolved
@@ -163,7 +163,6 @@
                     { "name": "User Guide", "markdownName": ":span:User Guide:/span:{.external-link-icon}", "url": "https://cfde-published-documentation.readthedocs-hosted.com/en/latest/about/portalguide/" },
                     { "name": "About CFDE", "markdownName": ":span:About CFDE:/span:{.external-link-icon}", "url": "https://cfde-published-documentation.readthedocs-hosted.com/en/latest/about/CODEOFCONDUCT/"},
                     { "name": "|" },
-<<<<<<< HEAD
                     { "name": "Dashboard", "url": "/dashboard.html", "acls": {
                         "enable": [
                             authn_id.cfde_portal_admin,
@@ -177,7 +176,7 @@
                             authn_id.cfde_action_provider
                         ]}
                     },
-                    { "name": "Data Review", "url": "/dcc_review.html", "acls": {
+                    { "name": "Data Review", "url": "/chaise/recordset/#registry/CFDE:datapackage", "acls": {
                         "enable": [
                             authn_id.cfde_portal_admin,
                             authn_id.cfde_portal_curator,
@@ -190,10 +189,6 @@
                             authn_id.cfde_action_provider
                         ]}
                         }
-=======
-                    { "name": "Dashboard", "url": "/dashboard.html" },
-                    { "name": "Data Review", "url": "/chaise/recordset/#registry/CFDE:datapackage" }
->>>>>>> 31911ce1
                 ]
             }
         }
