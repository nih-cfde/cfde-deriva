--- conflicted
+++ resolved
@@ -195,18 +195,15 @@
                 submission.bdbag_validate(submission.content_path)
                 # re-check if portal model has changed since submission was checked?
                 submission.datapackage_model_check(submission.content_path)
-<<<<<<< HEAD
-                submission.load_sqlite(submission.content_path, self.sqlite_filename)
-                # this works because we incrementally translate each DCC's primary_dcc_contact rows
-                submission.transitional_etl_dcc_table(submission.content_path, self.sqlite_filename, submission.submitting_dcc_id)
-=======
+
                 submission.load_sqlite(
                     submission.content_path,
                     self.sqlite_filename,
                     progress=progress.setdefault('sqlite_load', {}).setdefault(dprow['id'], {}),
                 )
+                # this works because we incrementally translate each DCC's primary_dcc_contact rows
+                submission.transitional_etl_dcc_table(submission.content_path, self.sqlite_filename, submission.submitting_dcc_id)
                 self.dump_progress(progress)
->>>>>>> e67236ba
 
             # do this once w/ all content now loaded in sqlite
             logger.info('Preparing derived data...')
